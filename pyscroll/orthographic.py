--- conflicted
+++ resolved
@@ -324,13 +324,8 @@
             return int(point[0] + mx), int(point[1] + my)
         else:
             return (
-<<<<<<< HEAD
                 int(round((point[0] + mx) * self._real_ratio_x)),
-                int(round((point[1] + my) * self._real_ratio_y))
-=======
-                int(round((point[0] + mx)) * self._real_ratio_x),
                 int(round((point[1] + my) * self._real_ratio_y)),
->>>>>>> 988c436b
             )
 
     def translate_rect(self, rect: RectLike) -> Rect:
