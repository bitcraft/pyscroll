--- conflicted
+++ resolved
@@ -32,14 +32,6 @@
                  tall_sprites=0, **kwargs):
 
         # default options
-<<<<<<< HEAD
-        self.data = data  # reference to data source
-        self.clamp_camera = clamp_camera  # if true, cannot scroll past map edge
-        self.anchored_view = True  # if true, map will be fixed to upper left corner
-        self.map_rect = None  # pygame rect of entire map
-        self.time_source = time_source  # determines how tile animations are processed
-        self.scaling_function = scaling_function  # what function to use when scaling the zoom buffer
-=======
         self.data = data                           # reference to data source
         self.clamp_camera = clamp_camera           # if true, cannot scroll past map edge
         self.anchored_view = True                  # if true, map will be fixed to upper left corner
@@ -57,7 +49,6 @@
         # Reasonable values are about 10% of the tile height
         # This feature only works for the first layer over the tall sprite, all
         # other layers will be drawn over the tall sprite.
->>>>>>> cfe684f0
 
         # internal private defaults
         if colorkey and alpha:
@@ -71,20 +62,20 @@
             self._clear_color = self._rgb_clear_color
 
         # private attributes
-        self._previous_blit = None  # rect of the previous map blit when map edges are visible
-        self._size = None  # size that the camera/viewport is on screen, kinda
-        self._redraw_cutoff = None  # size of dirty tile edge that will trigger full redraw
-        self._x_offset = None  # offsets are used to scroll map in sub-tile increments
+        self._previous_blit = None    # rect of the previous map blit when map edges are visible
+        self._size = None             # size that the camera/viewport is on screen, kinda
+        self._redraw_cutoff = None    # size of dirty tile edge that will trigger full redraw
+        self._x_offset = None         # offsets are used to scroll map in sub-tile increments
         self._y_offset = None
-        self._buffer = None  # complete rendering of tilemap
-        self._tile_view = None  # this rect represents each tile on the buffer
-        self._half_width = None  # 'half x' attributes are used to reduce division ops.
+        self._buffer = None           # complete rendering of tilemap
+        self._tile_view = None        # this rect represents each tile on the buffer
+        self._half_width = None       # 'half x' attributes are used to reduce division ops.
         self._half_height = None
-        self._tile_queue = None  # tiles queued to be draw onto buffer
+        self._tile_queue = None       # tiles queued to be draw onto buffer
         self._animation_queue = None  # heap queue of animation token;  schedules tile changes
-        self._layer_quadtree = None  # used to draw tiles that overlap optional surfaces
-        self._zoom_buffer = None  # used to speed up zoom operations
-        self._zoom_level = 1.0  # negative numbers make map smaller, positive: bigger
+        self._layer_quadtree = None   # used to draw tiles that overlap optional surfaces
+        self._zoom_buffer = None      # used to speed up zoom operations
+        self._zoom_level = 1.0        # negative numbers make map smaller, positive: bigger
 
         # this represents the viewable pixels, aka 'camera'
         self.view_rect = Rect(0, 0, 0, 0)
@@ -310,19 +301,8 @@
             # of sprite surfaces causes excessive over tile overdrawing
             for dirty_rect in dirty:
                 for r in hit(dirty_rect.move(ox, oy)):
-                    x, y, tw, th = r  # screen tile coords
-                    ty = y + th - oy
-
-                    dt = dirty_rect.top
-                    db = dirty_rect.bottom
-
+                    x, y, tw, th = r
                     for l in [i for i in tile_layers if gt(i, layer)]:
-<<<<<<< HEAD
-                        if ty > dt + 152:
-                            tile = get_tile(x // tw + left, y // th + top, l)
-                            if tile:
-                                surface_blit(tile, (x - ox, y - oy))
-=======
 
                         if self.tall_sprites and l == layer + 1:
                             if y - oy + th <= dirty_rect.bottom - self.tall_sprites:
@@ -331,7 +311,6 @@
                         tile = get_tile(x // tw + left, y // th + top, l)
                         if tile:
                             surface_blit(tile, (x - ox, y - oy))
->>>>>>> cfe684f0
 
     def _queue_edge_tiles(self, dx, dy):
         """ Queue edge tiles and clear edge areas on buffer if needed
@@ -352,13 +331,13 @@
                       (rect[1] - v.top) * th,
                       rect[2] * tw, rect[3] * th))
 
-        if dx > 0:  # right side
+        if dx > 0:    # right side
             append((v.right - 1, v.top, dx, v.height))
 
         elif dx < 0:  # left side
             append((v.left, v.top, -dx, v.height))
 
-        if dy > 0:  # bottom side
+        if dy > 0:    # bottom side
             append((v.left, v.bottom - 1, v.width, dy))
 
         elif dy < 0:  # top side
