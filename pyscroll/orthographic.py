from __future__ import division
from __future__ import print_function

import logging
import math
import time
from functools import partial
from heapq import heappush, heappop
from itertools import groupby, product, chain
from operator import gt, itemgetter
from collections import defaultdict

import pygame
<<<<<<< HEAD
from pygame import Surface
=======
from pygame import Surface, Rect

>>>>>>> db7a81c9
from pyscroll import surface_clipping_context, quadtree
from pyscroll.rect import Rect
from pyscroll.animation import AnimationFrame, AnimationToken

logger = logging.getLogger('orthographic')


class BufferedRenderer(object):
    """ Renderer that support scrolling, zooming, layers, and animated tiles

    The buffered renderer must be used with a data class to get tile, shape,
    and animation information.  See the data class api in pyscroll.data, or
    use the built-in pytmx support for loading maps created with Tiled.
    """
    _alpha_clear_color = 0, 0, 0, 0

    def __init__(self, data, size, clamp_camera=True, colorkey=None, alpha=False,
                 time_source=time.time, scaling_function=pygame.transform.scale):

        # default options
        self.data = data                           # reference to data source
        self.clamp_camera = clamp_camera           # if true, cannot scroll past map edge
        self.anchored_view = True                  # if true, map will be fixed to upper left corner
        self.map_rect = None                       # pygame rect of entire map
        self.time_source = time_source             # determines how tile animations are processed
        self.scaling_function = scaling_function   # what function to use when scaling the zoom buffer

        # internal private defaults
        if colorkey and alpha:
            print('cannot select both colorkey and alpha.  choose one.')
            raise ValueError
        elif colorkey:
            self._clear_color = colorkey
        elif alpha:
            self._clear_color = self._alpha_clear_color
        else:
            self._clear_color = None

        # private attributes
        self._size = None             # size that the camera/viewport is on screen, kinda
        self._redraw_cutoff = None    # size of dirty tile edge that will trigger full redraw
        self._x_offset = None         # offsets are used to scroll map in sub-tile increments
        self._y_offset = None
        self._buffer = None           # complete rendering of tilemap
        self._tile_view = None        # this rect represents each tile on the buffer
        self._half_width = None       # 'half x' attributes are used to reduce division ops.
        self._half_height = None
        self._tile_queue = None       # tiles queued to be draw onto buffer
        self._animation_queue = None  # heap queue of animation token;  schedules tile changes
        self._last_time = None        # used for scheduling animations
        self._layer_quadtree = None   # used to draw tiles that overlap optional surfaces
        self._zoom_buffer = None      # used to speed up zoom operations
        self._zoom_level = 1.0        # negative numbers make map smaller, positive: bigger

        # used to speed up animated tile redraws by keeping track of animated tiles
        # so they can be updated individually
        self._animation_tiles = defaultdict(set)

        # this represents the viewable pixels, aka 'camera'
        self.view_rect = Rect(0, 0, 0, 0)

        self.reload_animations()
        self.set_size(size)

    def scroll(self, vector):
        """ scroll the background in pixels

        :param vector: (int, int)
        """
        self.center((vector[0] + self.view_rect.centerx,
                     vector[1] + self.view_rect.centery))

    def center(self, coords):
        """ center the map on a pixel

        float numbers will be rounded.

        :param coords: (number, number)
        """
        x, y = [round(i, 0) for i in coords]
        self.view_rect.center = x, y

        mw, mh = self.data.map_size
        tw, th = self.data.tile_size

        self.anchored_view = ((self._tile_view.width < mw) or
                              (self._tile_view.height < mh))

        if self.anchored_view and self.clamp_camera:
            self.view_rect.clamp_ip(self.map_rect)

        x, y = self.view_rect.center

        if not self.anchored_view:
            # calculate offset and do not scroll the map layer
            # this is used to handle maps smaller than screen
            self._x_offset = x - self._half_width
            self._y_offset = y - self._half_height

        else:
            # calc the new position in tiles and offset
            left, self._x_offset = divmod(x - self._half_width, tw)
            top, self._y_offset = divmod(y - self._half_height, th)

            # adjust the view if the view has changed without a redraw
            dx = int(left - self._tile_view.left)
            dy = int(top - self._tile_view.top)
            view_change = max(abs(dx), abs(dy))

            if view_change and (view_change <= self._redraw_cutoff):
                self._buffer.scroll(-dx * tw, -dy * th)
                self._tile_view.move_ip(dx, dy)
                self._queue_edge_tiles(dx, dy)
                self._flush_tile_queue(self._buffer)

            elif view_change > self._redraw_cutoff:
                logger.info('scrolling too quickly.  redraw forced')
                self._tile_view.move_ip(dx, dy)
                self.redraw_tiles(self._buffer)

    def draw(self, surface, rect, surfaces=None):
        """ Draw the map onto a surface

        pass a rect that defines the draw area for:
            drawing to an area smaller that the whole window/screen

        surfaces may optionally be passed that will be blitted onto the surface.
        this must be a sequence of tuples containing a layer number, image, and
        rect in screen coordinates.  surfaces will be drawn in order passed,
        and will be correctly drawn with tiles from a higher layer overlapping
        the surface.

        surfaces list should be in the following format:
        [ (layer, surface, rect), ... ]

        or this:
        [ (layer, surface, rect, blendmode_flags), ... ]

        :param surface: pygame surface to draw to
        :param rect: area to draw to
        :param surfaces: optional sequence of surfaces to interlace between tiles
        """
        if self._zoom_level == 1.0:
            self._render_map(surface, rect, surfaces)
        else:
            self._render_map(self._zoom_buffer, self._zoom_buffer.get_rect(), surfaces)
            self.scaling_function(self._zoom_buffer, rect.size, surface)

    @property
    def zoom(self):
        """ Zoom the map in or out.

        Increase this number to make map appear to come closer to camera.
        Decrease this number to make map appear to move away from camera.

        Default value is 1.0
        This value cannot be negative or 0.0

        :return: float
        """
        return self._zoom_level

    @zoom.setter
    def zoom(self, value):
        buffer_size = self._calculate_zoom_buffer_size(self._size, value)
        self._zoom_level = value
        self._initialize_buffers(buffer_size)

    def set_size(self, size):
        """ Set the size of the map in pixels

        This is an expensive operation, do only when absolutely needed.

        :param size: (width, height) pixel size of camera/view of the group
        """
        buffer_size = self._calculate_zoom_buffer_size(size, self._zoom_level)
        self._size = size
        self._initialize_buffers(buffer_size)

    def redraw_tiles(self, surface):
        """ redraw the visible portion of the buffer -- it is slow.
        """
        logger.warn('pyscroll buffer redraw')
        if self._clear_color:
            surface.fill(self._clear_color)

        self._tile_queue = self.data.get_tile_images_by_rect(self._tile_view)
        self._flush_tile_queue(surface)

    def get_center_offset(self):
        """ Return x, y pair that will change world coords to screen coords
        :return: int, int
        """
        return (-self.view_rect.centerx + self._half_width,
                -self.view_rect.centery + self._half_height)

    def _render_map(self, surface, rect, surfaces):
        """ Render the map and optional surfaces to destination surface

        :param surface: pygame surface to draw to
        :param rect: area to draw to
        :param surfaces: optional sequence of surfaces to interlace between tiles
        """
        if self._animation_queue:
            self._process_animation_queue()

        if not self.anchored_view:
            surface.fill(0)

        offset = -self._x_offset + rect.left, -self._y_offset + rect.top

        with surface_clipping_context(surface, rect):
            surface.blit(self._buffer, offset)
            if surfaces:
                surfaces_offset = -offset[0], -offset[1]
                self._draw_surfaces(surface, surfaces_offset, surfaces)

    def _draw_surfaces(self, surface, offset, surfaces):
        """ Draw surfaces onto buffer, then redraw tiles that cover them

        :param surface: destination
        :param offset: offset to compensate for buffer alignment
        :param surfaces: sequence of surfaces to blit
        """
        surface_blit = surface.blit
        ox, oy = offset
        left, top = self._tile_view.topleft
        hit = self._layer_quadtree.hit
        get_tile = self.data.get_tile_image
        tile_layers = tuple(self.data.visible_tile_layers)
        dirty = list()
        dirty_append = dirty.append

        # TODO: check to avoid sorting overhead
        layer_getter = itemgetter(2)
        surfaces.sort(key=layer_getter)

        for layer, group in groupby(surfaces, layer_getter):
            del dirty[:]

            for i in group:
                try:
                    flags = i[3]
                except IndexError:
                    dirty_append(surface_blit(i[0], i[1]))
                else:
                    dirty_append(surface_blit(i[0], i[1], None, flags))

            # TODO: make set of covered tiles, in the case where a cluster
            # of sprite surfaces causes excessive over tile overdrawing
            for dirty_rect in dirty:
                for r in hit(dirty_rect.move(ox, oy)):
                    x, y, tw, th = r
                    for l in [i for i in tile_layers if gt(i, layer)]:
                        tile = get_tile((x // tw + left, y // th + top, l))
                        if tile:
                            surface_blit(tile, (x - ox, y - oy))

    def _queue_edge_tiles(self, dx, dy):
        """ Queue edge tiles and clear edge areas on buffer if needed

        :param dx: Edge along X axis to enqueue
        :param dy: Edge along Y axis to enqueue
        :return: None
        """
        v = self._tile_view
        fill = partial(self._buffer.fill, self._clear_color)
        tw, th = self.data.tile_size
        self._tile_queue = iter([])

        def append(rect):
            self._tile_queue = chain(self._tile_queue, self.data.get_tile_images_by_rect(rect))
            if self._clear_color:
                fill(((rect[0] - v.left) * tw,
                      (rect[1] - v.top) * th,
                      rect[2] * tw, rect[3] * th))

        if dx > 0:    # right side
            append((v.right - 1, v.top, dx, v.height))

        elif dx < 0:  # left side
            append((v.left, v.top, -dx, v.height))

        if dy > 0:    # bottom side
            append((v.left, v.bottom - 1, v.width, dy))

        elif dy < 0:  # top side
            append((v.left, v.top, v.width, -dy))

    def _update_time(self):
        self._last_time = time.time() * 1000

    def reload_animations(self):
        """ Reload animation information
        """
        self._update_time()
        self._animation_queue = list()

        for gid, frame_data in self.data.get_animations():
            frames = list()
            for frame_gid, frame_duration in frame_data:
                image = self.data.get_tile_image_by_gid(frame_gid)
                frames.append(AnimationFrame(image, frame_duration))

            ani = AnimationToken(gid, frames)
            ani.next += self._last_time
            heappush(self._animation_queue, ani)

    def _process_animation_queue(self):
        self._update_time()
        self._tile_queue = list()
        tile_layers = tuple(self.data.visible_tile_layers)

        # test if the next scheduled tile change is ready
        while self._animation_queue[0].next <= self._last_time:
            token = heappop(self._animation_queue)

            # advance the animation frame index, looping by default
            if token.index == len(token.frames) - 1:
                token.index = 0
            else:
                token.index += 1

            next_frame = token.frames[token.index]
            token.next = next_frame.duration + self._last_time
            heappush(self._animation_queue, token)

            # go through the animated tile map:
            #   * queue tiles that need to be changed
            #   * remove map entries that do not collide with screen

            needs_clear = False
            for x, y, l in self._animation_tiles[token.gid]:

                # if this tile is on the buffer (checked by using the tile view)
                if self._tile_view.collidepoint(x, y):

                    # redraw the entire column of tiles
                    for layer in tile_layers:
                        if layer == l:
                            self._tile_queue.append((x, y, layer, next_frame.image, token.gid))
                        else:
                            image = self.data.get_tile_image((x, y, layer))
                            if image:
                                self._tile_queue.append((x, y, layer, image, None))
                else:
                    needs_clear = True

            # this will delete the set of tile locations that are checked for
            # animated tiles.  when the tile queue is flushed, any tiles in the
            # queue will be added again.  i choose to remove the set, rather
            # than removing the item in the set to reclaim memory over time...
            # though i could implement it by removing entries.  idk  -lt
            if needs_clear:
                del self._animation_tiles[token.gid]

        if self._tile_queue:
            self._flush_tile_queue(self._buffer)

    @staticmethod
    def _calculate_zoom_buffer_size(size, value):
        if value <= 0:
            print('zoom level cannot be zero or less')
            raise ValueError
        value = 1.0 / value
        return [int(round(i * value)) for i in size]

    def _create_buffers(self, view_size, buffer_size):
        """ Create the buffers, taking in account pixel alpha or colorkey

        :param view_size: pixel size of the view
        :param buffer_size: pixel size of the buffer
        """
        requires_zoom_buffer = not view_size == buffer_size
        self._zoom_buffer = None

        if self._clear_color == self._alpha_clear_color:
            if requires_zoom_buffer:
                self._zoom_buffer = Surface(view_size, flags=pygame.SRCALPHA)
            self._buffer = Surface(buffer_size, flags=pygame.SRCALPHA)
            self.data.convert_surfaces(self._buffer, True)
        elif self._clear_color:
            if requires_zoom_buffer:
                self._zoom_buffer = Surface(view_size, flags=pygame.RLEACCEL)
                self._zoom_buffer.set_colorkey(self._clear_color)
            self._buffer = Surface(buffer_size, flags=pygame.RLEACCEL)
            self._buffer.set_colorkey(self._clear_color)
            self._buffer.fill(self._clear_color)
        else:
            if requires_zoom_buffer:
                self._zoom_buffer = Surface(view_size)
            self._buffer = Surface(buffer_size)

    def _initialize_buffers(self, view_size):
        """ Create the buffers to cache tile drawing

        :param view_size: (int, int): size of the draw area
        :return: None
        """
        tw, th = self.data.tile_size
        mw, mh = self.data.map_size
        buffer_tile_width = int(math.ceil(view_size[0] / tw) + 1)
        buffer_tile_height = int(math.ceil(view_size[1] / th) + 1)
        buffer_pixel_size = buffer_tile_width * tw, buffer_tile_height * th

        self.map_rect = Rect(0, 0, mw * tw, mh * th)
        self.view_rect.size = view_size
        self._tile_view = Rect(0, 0, buffer_tile_width, buffer_tile_height)
        self._redraw_cutoff = 1  # TODO: optimize this value
        self._create_buffers(view_size, buffer_pixel_size)
        self._half_width = view_size[0] // 2
        self._half_height = view_size[1] // 2
        self._x_offset = 0
        self._y_offset = 0

        def make_rect(x, y):
            return Rect((x * tw, y * th), (tw, th))

        rects = [make_rect(*i) for i in product(range(buffer_tile_width),
                                                range(buffer_tile_height))]

        # TODO: figure out what depth -actually- does
        # values <= 8 tend to reduce performance
        self._layer_quadtree = quadtree.FastQuadTree(rects, 4)

        self.redraw_tiles(self._buffer)

    def _flush_tile_queue(self, surface):
        """ Blit the queued tiles and block until the tile queue is empty
        """
        tw, th = self.data.tile_size
        ltw = self._tile_view.left * tw
        tth = self._tile_view.top * th
        surface_blit = surface.blit

        for x, y, l, tile, gid in self._tile_queue:
            self._animation_tiles[gid].add((x, y, l))
            surface_blit(tile, (x * tw - ltw, y * th - tth))<|MERGE_RESOLUTION|>--- conflicted
+++ resolved
@@ -11,14 +11,9 @@
 from collections import defaultdict
 
 import pygame
-<<<<<<< HEAD
-from pygame import Surface
-=======
 from pygame import Surface, Rect
 
->>>>>>> db7a81c9
 from pyscroll import surface_clipping_context, quadtree
-from pyscroll.rect import Rect
 from pyscroll.animation import AnimationFrame, AnimationToken
 
 logger = logging.getLogger('orthographic')
